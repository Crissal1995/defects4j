--- conflicted
+++ resolved
@@ -1,10 +1,3 @@
-<<<<<<< HEAD
----
-addons:
-  apt:
-    packages:
-    - openjdk-7-jdk
-=======
 language: perl
 perl:
   - "5.24"
@@ -30,7 +23,6 @@
   - JDK_URL="http://people.cs.umass.edu/~rjust/defects4j/download/$JDK_FILE";
   - if [ ! -f "$JDK_FILE" ]; then mkdir -p /home/travis/.java && wget -nv  "$JDK_URL" && tar -xzf "$JDK_FILE" -C /home/travis/.java; fi
 
->>>>>>> fcf6b9bb
 install:
   - export JAVA_HOME=/home/travis/.java/jdk1.7.0_80
   - export PATH=$JAVA_HOME/bin:$PATH
@@ -51,44 +43,6 @@
     - script: carton exec ./test_randoop.sh
       stage: test
     - script: carton exec ./test_fix_test_suite.sh
-<<<<<<< HEAD
-      stage: test
-    - script: carton exec ./test_verify_bugs.sh -p Chart
-      stage: verify
-    - script: carton exec ./test_verify_bugs.sh -p Mockito -b1 -b2 -b3 -b4 -b5 -b6 -b7 -b8 -b9
-      stage: verify
-    - script: carton exec ./test_verify_bugs.sh -p Mockito -b10 -b11 -b12 -b13 -b14 -b15 -b16 -b17 -b18
-      stage: verify
-    - script: carton exec ./test_verify_bugs.sh -p Mockito -b19 -b20 -b21 -b22 -b23 -b24 -b25 -b26 -b27
-      stage: verify
-    - script: carton exec ./test_verify_bugs.sh -p Mockito -b28 -b29 -b30 -b31 -b32 -b33 -b34 -b35 -b36 -b37 -b38
-      stage: verify
-    - script: carton exec ./test_verify_bugs.sh -p Time -b1 -b2 -b3 -b4 -b5 -b6 -b7 -b8 -b9
-      stage: verify
-    - script: carton exec ./test_verify_bugs.sh -p Time -b10 -b11 -b12 -b13 -b14 -b15 -b16 -b17 -b18
-      stage: verify
-    - script: carton exec ./test_verify_bugs.sh -p Time -b19 -b20 -b21 -b22 -b23 -b24 -b25 -b26 -b27
-      stage: verify
-    - script: carton exec ./test_verify_bugs.sh -p Lang -b1 -b2 -b3 -b4 -b5 -b6 -b7 -b8 -b9
-      stage: verify
-    - script: carton exec ./test_verify_bugs.sh -p Lang -b10 -b11 -b12 -b13 -b14 -b15 -b16 -b17 -b18
-      stage: verify
-    - script: carton exec ./test_verify_bugs.sh -p Lang -b19 -b20 -b21 -b22 -b23 -b24 -b25 -b26 -b27
-      stage: verify
-    - script: carton exec ./test_verify_bugs.sh -p Lang -b28 -b29 -b30 -b31 -b32 -b33 -b34 -b35 -b36
-      stage: verify
-    - script: carton exec ./test_verify_bugs.sh -p Lang -b37 -b38 -b39 -b40 -b41 -b42 -b43 -b44 -b45
-      stage: verify
-    - script: carton exec ./test_verify_bugs.sh -p Lang -b46 -b47 -b48 -b49 -b50 -b51 -b52 -b53 -b54
-      stage: verify
-    - script: carton exec ./test_verify_bugs.sh -p Lang -b55 -b56 -b57 -b58 -b59 -b60 -b61 -b62 -b63
-      stage: verify
-    - script: carton exec ./test_verify_bugs.sh -p Lang -b64 -b65
-      stage: verify
-language: perl
-perl:
-  - 5.24
-=======
     - script: carton exec ./test_export_command.sh
     - script: carton exec ./test_bug_mining.sh
     # Verify that all bugs are reproducible (run multiple jobs for projects that
@@ -128,5 +82,4 @@
     - script: carton exec ./test_verify_bugs.sh -p Mockito -b21..26
     - script: carton exec ./test_verify_bugs.sh -p Mockito -b27..38
 ## Time
-    - script: carton exec ./test_verify_bugs.sh -p Time
->>>>>>> fcf6b9bb
+    - script: carton exec ./test_verify_bugs.sh -p Time