#!/usr/bin/env perl
#
#-------------------------------------------------------------------------------
# Copyright (c) 2014-2018 René Just, Darioush Jalali, and Defects4J contributors.
#
# Permission is hereby granted, free of charge, to any person obtaining a copy
# of this software and associated documentation files (the "Software"), to deal
# in the Software without restriction, including without limitation the rights
# to use, copy, modify, merge, publish, distribute, sublicense, and/or sell
# copies of the Software, and to permit persons to whom the Software is
# furnished to do so, subject to the following conditions:
#
# The above copyright notice and this permission notice shall be included in
# all copies or substantial portions of the Software.
#
# THE SOFTWARE IS PROVIDED "AS IS", WITHOUT WARRANTY OF ANY KIND, EXPRESS OR
# IMPLIED, INCLUDING BUT NOT LIMITED TO THE WARRANTIES OF MERCHANTABILITY,
# FITNESS FOR A PARTICULAR PURPOSE AND NONINFRINGEMENT. IN NO EVENT SHALL THE
# AUTHORS OR COPYRIGHT HOLDERS BE LIABLE FOR ANY CLAIM, DAMAGES OR OTHER
# LIABILITY, WHETHER IN AN ACTION OF CONTRACT, TORT OR OTHERWISE, ARISING FROM,
# OUT OF OR IN CONNECTION WITH THE SOFTWARE OR THE USE OR OTHER DEALINGS IN
# THE SOFTWARE.
#-------------------------------------------------------------------------------

=pod

=head1 NAME

run_mutation.pl -- mutation analysis for generated test suites.

=head1 SYNOPSIS

  run_mutation.pl -p project_id -d suite_dir -o out_dir [-f include_file_pattern] [-v version_id] [-t tmp_dir] [-e exclude_file] [-D] [-A | [-i mutate_classes]]

=head1 OPTIONS

=over 4

=item -p C<project_id>

The id of the project for which the generated test suites are analyzed.
See L<Project|Project/"Available Project IDs"> module for available project IDs.

=item -d F<suite_dir>

The directory that contains the test suite archives.
See L<Test suites|/"Test suites">.

=item -o F<out_dir>

The output directory for the results and log files.

=item -f C<include_file_pattern>

The pattern of the file names of the test classes that should be included (optional).
Per default all files (*.java) are included.

=item -v C<version_id>

Only analyze test suites for this version id (optional). Per default all
test suites for the given project id are analyzed.

=item -t F<tmp_dir>

The temporary root directory to be used to check out program versions (optional).
The default is F</tmp>.

=item -e F<exclude_file>

The file that contains the list of all mutants ids (one per row) to exclude (optional).
Per default no exclude file is used and therefore no mutant is excluded.

=item -D

Debug: Enable verbose logging and do not delete the temporary check-out directory
(optional).

=item -A

All relevant classes: Perform mutation analysis for all relevant classes (i.e., all
classes touched by the triggering tests). By default only classes modified by
the bug fix are analyzed.

=item -i F<mutate_classes>

Measure mutation score for all classes listed in F<mutate_classes> (optional). By
default, mutation score is measured only for the classes modified by the bug fix. The file
F<mutate_classes> must contain fully-qualified class names -- one class per line.

=back

=head1 DESCRIPTION

Performs mutation analysis for each provided test suite (i.e., each test suite
archive in F<suite_dir>) on the program version for which that test suite was generated.
B<Each test suite has to pass on the program version for which it was generated.>

The results of the analysis are stored in the database table
F<out_dir/L<TAB_MUTATION|DB>>. The corresponding log files are stored in
F<out_dir/L<TAB_MUTATION|DB>_log>.

=cut
use warnings;
use strict;


use FindBin;
use File::Basename;
use Cwd qw(abs_path);
use Getopt::Std;
use Pod::Usage;

use lib abs_path("$FindBin::Bin/../core");
use Constants;
use Mutation;
use Project;
use Utils;
use Log;
use DB;

#
# Process arguments and issue usage message if necessary.
#
my %cmd_opts;
getopts('p:d:v:t:o:f:e:DAi', \%cmd_opts) or pod2usage(1);

pod2usage(1) unless defined $cmd_opts{p} and defined $cmd_opts{d} and defined $cmd_opts{o};

# Ensure that directory of test suites exists
-d $cmd_opts{d} or die "Test suite directory $cmd_opts{d} does not exist!";

my $PID = $cmd_opts{p};
my $SUITE_DIR = abs_path($cmd_opts{d});
my $VID = $cmd_opts{v} if defined $cmd_opts{v};
my $INCL = $cmd_opts{f} // "*.java";
my $EXCL = $cmd_opts{e};
# Enable debugging if flag is set
$DEBUG = 1 if defined $cmd_opts{D};

<<<<<<< HEAD
# The mutation operators that should be enabled
my @MUT_OPS = ("AOR", "LOR","SOR", "COR", "ROR", "ORU", "LVR", "STD");
=======
# Directory of class lists used for mutation step
my $CLASSES = defined $cmd_opts{A} ? "loaded_classes" : "modified_classes";
my $TARGET_CLASSES_DIR = "$SCRIPT_DIR/projects/$PID/$CLASSES";
my $MUTATE_CLASSES = $cmd_opts{i} if defined $cmd_opts{i};
if (defined $cmd_opts{A} && defined $cmd_opts{i}) {
    pod2usage( { -verbose => 1, -input => __FILE__} );
}
>>>>>>> 9b5f87f2

# Set up project
my $project = Project::create_project($PID);

# Check format of target version id
if (defined $VID) {
    # Verify that the provided version id is valid
    Utils::check_vid($VID);
    $project->contains_version_id($VID) or die "Version id ($VID) does not exist in project: $PID";
}

# Output directory for results
system("mkdir -p $cmd_opts{o}");
my $OUT_DIR = abs_path($cmd_opts{o});

# Temporary directory for execution
my $TMP_DIR = Utils::get_tmp_dir($cmd_opts{t});
system("mkdir -p $TMP_DIR");

=pod

=head2 Logging

By default, the script logs all errors and warnings to run_mutation.pl.log in
the temporary project root.
Upon success, the log file of this script and the detailed mutation results for
each executed test suite are copied to:
F<out_dir/L<TAB_MUTATION|DB>_log/project_id>.

=cut
# Log directory and file
my $LOG_DIR = "$OUT_DIR/${TAB_MUTATION}_log/$PID";
my $LOG_FILE = "$LOG_DIR/" . basename($0) . ".log";
system("mkdir -p $LOG_DIR");

# Open temporary log file
my $LOG = Log::create_log("$TMP_DIR/". basename($0) . ".log");
$LOG->log_time("Start mutation analysis");

=pod

=head2 Test suites

To be considered for the analysis, a test suite has to be provided as an archive in
F<suite_dir>. Format of the archive file name:

C<project_id-version_id-test_suite_src(\.test_id)?\.tar\.bz2>

Note that C<test_id> is optional, the default is 1.

Examples:

=over 4

=item * F<Lang-11f-randoop.1.tar.bz2 (equal to Lang-1-randoop.tar.bz2)>

=item * F<Lang-11b-randoop.2.tar.bz2>

=item * F<Lang-12b-evosuite-weakmutation.1.tar.bz2>

=item * F<Lang-12f-evosuite-branch.1.tar.bz2>

=back

=cut

# Get all test suite archives that match the given project id and version id
my $test_suites = Utils::get_all_test_suites($SUITE_DIR, $PID, $VID);

# Get database handle for result table
my $dbh_out = DB::get_db_handle($TAB_MUTATION, $OUT_DIR);

my $sth = $dbh_out->prepare("SELECT * FROM $TAB_MUTATION WHERE $PROJECT=? AND $TEST_SUITE=? AND $ID=? AND $TEST_ID=?")
    or die $dbh_out->errstr;

# Iterate over all version ids
foreach my $vid (keys %{$test_suites}) {

    # Iterate over all test suite sources (test data generation tools)
    foreach my $suite_src (keys %{$test_suites->{$vid}}) {
        `mkdir -p $LOG_DIR/$suite_src`;

        # Iterate over all test suites for this source
        foreach my $test_id (keys %{$test_suites->{$vid}->{$suite_src}}) {
            my $archive = $test_suites->{$vid}->{$suite_src}->{$test_id};
            my $test_dir = "$TMP_DIR/$suite_src";

            # Skip existing entries
            $sth->execute($PID, $suite_src, $vid, $test_id);
            if ($sth->rows !=0) {
                $LOG->log_msg(" - Skipping $archive since results already exist in database!");
                next;
            }

            $LOG->log_msg(" - Executing test suite: $archive");
            printf ("Executing test suite: $archive\n");

            # Extract generated tests into temp directory
            Utils::extract_test_suite("$SUITE_DIR/$archive", $test_dir)
                or die "Cannot extract test suite!";

            #
            # Run mutation analysis
            #
            # TODO: Avoid re-compilation/mutation of classes for the same
            # version id. Only checkout and mutate every version once: use
            # a distinct directory for each version id
            #
            _run_mutation($vid, $suite_src, $test_id, $test_dir);
        }
    }
}
# Log current time
$LOG->log_time("End mutation analysis");
$LOG->close();

# Copy log file and clean up temporary directory
system("cat $LOG->{file_name} >> $LOG_FILE") == 0 or die "Cannot copy log file";
system("rm -rf $TMP_DIR") unless $DEBUG;

#
# Run mutation analysis for tests on the version they were created for.
#
sub _run_mutation {
    my ($vid, $suite_src, $test_id, $test_dir) = @_;

    # Get archive name for current test suite
    my $archive = $test_suites->{$vid}->{$suite_src}->{$test_id};

    my $result = Utils::check_vid($vid);
    my $bid   = $result->{bid};
    my $type  = $result->{type};

    # Checkout program version
    my $root = "$TMP_DIR/${vid}";
    $project->{prog_root} = "$root";
    $project->checkout_vid($vid) or die "Checkout failed";

    my $num_excluded_mutants = 0;
    if (defined $EXCL) {
      # Count number of excluded mutants: number of lines, excluding:
      #   - empty lines, i.e., lines with only spaces or tabs, or truly empty lines
      #   - lines with comments, i.e., lines that start with '#'
      open(EXCL_FILE, "<$EXCL") or die "Cannot read exclude file";
      while (<EXCL_FILE>) {
        next if /^[[:space:]]*(#.*)?$/;
        $num_excluded_mutants += 1;
      }
      close(EXCL_FILE);
    }

<<<<<<< HEAD
    my $gen_mutants = $project->mutate("$TARGET_CLASSES_DIR/$bid.src", \@MUT_OPS);
=======
    # Create mutation definitions (mml file)
    my $mml_dir = "$TMP_DIR/.mml";
    if (defined $MUTATE_CLASSES) {
      system("$UTIL_DIR/create_mml.pl -p $PID -c $MUTATE_CLASSES -o $mml_dir -b $bid");
    } else {
      system("$UTIL_DIR/create_mml.pl -p $PID -c $TARGET_CLASSES_DIR/$bid.src -o $mml_dir -b $bid");
    }
    my $mml_file = "$mml_dir/$bid.mml.bin";
    -e $mml_file or die "Mml file does not exist: $mml_file!";

    # Mutate source code
    $ENV{MML} = $mml_file;
    my $gen_mutants = $project->mutate();
>>>>>>> 9b5f87f2
    $gen_mutants > 0 or die "No mutants generated for $vid!";

    # Compile generated tests
    $project->compile_ext_tests($test_dir) or die "Tests do not compile!";

    # No need to run the test suite first. Major's preprocessing verifies that
    # all tests in the test suite pass before performing the mutation analysis.
    my $mut_log = "$TMP_DIR/.mutation.log"; `>$mut_log`;
    my $mut_map = Mutation::mutation_analysis_ext($project, $test_dir, "$INCL", $mut_log, $EXCL);
    if (defined $mut_map) {
        # Add results to database table
        Mutation::insert_row($OUT_DIR, $PID, $vid, $suite_src, $test_id, $gen_mutants, $num_excluded_mutants, $mut_map);
    } else {
        # Add incomplete results to database table to indicate a broken test suite
        Mutation::insert_row($OUT_DIR, $PID, $vid, $suite_src, $test_id, "-");
        $LOG->log_file(" - Mutation analysis failed: $archive", $mut_log);
    }
    Mutation::copy_mutation_logs($project, $vid, $suite_src, $test_id, $mut_log, $LOG_DIR);
}<|MERGE_RESOLUTION|>--- conflicted
+++ resolved
@@ -30,7 +30,7 @@
 
 =head1 SYNOPSIS
 
-  run_mutation.pl -p project_id -d suite_dir -o out_dir [-f include_file_pattern] [-v version_id] [-t tmp_dir] [-e exclude_file] [-D] [-A | [-i mutate_classes]]
+  run_mutation.pl -p project_id -d suite_dir -o out_dir [-f include_file_pattern] [-v version_id] [-t tmp_dir] [-e exclude_file] [-D] [-A | -i mutate_classes]
 
 =head1 OPTIONS
 
@@ -122,7 +122,7 @@
 # Process arguments and issue usage message if necessary.
 #
 my %cmd_opts;
-getopts('p:d:v:t:o:f:e:DAi', \%cmd_opts) or pod2usage(1);
+getopts('p:d:v:t:o:f:e:i:DA', \%cmd_opts) or pod2usage(1);
 
 pod2usage(1) unless defined $cmd_opts{p} and defined $cmd_opts{d} and defined $cmd_opts{o};
 
@@ -137,10 +137,9 @@
 # Enable debugging if flag is set
 $DEBUG = 1 if defined $cmd_opts{D};
 
-<<<<<<< HEAD
 # The mutation operators that should be enabled
 my @MUT_OPS = ("AOR", "LOR","SOR", "COR", "ROR", "ORU", "LVR", "STD");
-=======
+
 # Directory of class lists used for mutation step
 my $CLASSES = defined $cmd_opts{A} ? "loaded_classes" : "modified_classes";
 my $TARGET_CLASSES_DIR = "$SCRIPT_DIR/projects/$PID/$CLASSES";
@@ -148,7 +147,6 @@
 if (defined $cmd_opts{A} && defined $cmd_opts{i}) {
     pod2usage( { -verbose => 1, -input => __FILE__} );
 }
->>>>>>> 9b5f87f2
 
 # Set up project
 my $project = Project::create_project($PID);
@@ -300,23 +298,12 @@
       close(EXCL_FILE);
     }
 
-<<<<<<< HEAD
-    my $gen_mutants = $project->mutate("$TARGET_CLASSES_DIR/$bid.src", \@MUT_OPS);
-=======
-    # Create mutation definitions (mml file)
-    my $mml_dir = "$TMP_DIR/.mml";
+    my $gen_mutants = 0;
     if (defined $MUTATE_CLASSES) {
-      system("$UTIL_DIR/create_mml.pl -p $PID -c $MUTATE_CLASSES -o $mml_dir -b $bid");
+        $gen_mutants = $project->mutate("$MUTATE_CLASSES", \@MUT_OPS);
     } else {
-      system("$UTIL_DIR/create_mml.pl -p $PID -c $TARGET_CLASSES_DIR/$bid.src -o $mml_dir -b $bid");
+        $gen_mutants = $project->mutate("$TARGET_CLASSES_DIR/$bid.src", \@MUT_OPS);
     }
-    my $mml_file = "$mml_dir/$bid.mml.bin";
-    -e $mml_file or die "Mml file does not exist: $mml_file!";
-
-    # Mutate source code
-    $ENV{MML} = $mml_file;
-    my $gen_mutants = $project->mutate();
->>>>>>> 9b5f87f2
     $gen_mutants > 0 or die "No mutants generated for $vid!";
 
     # Compile generated tests
