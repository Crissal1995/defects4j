#!/bin/sh
#
# Wrapper script for <generator name>
#
# Environment variables exported by Defects4J's gen_tests.pl script:
# D4J_HOME:                The root directory of the used Defects4J installation.
# D4J_FILE_TARGET_CLASSES: File that lists all target classes (one per line).
# D4J_DIR_OUTPUT:          Directory to which the generated test suite sources
#                          should be written (may not exist).
# D4J_DIR_WORKDIR:         Defects4J working directory of the checked-out
#                          project version.
# D4J_DIR_TESTGEN_BIN:     Directory that provides all scripts and configs of
#                          all test-generation tools (directory of this script).
# D4J_DIR_TESTGEN_LIB:     Directory that provides the libraries of all
#                          test-generation tools.
# D4J_TOTAL_BUDGET:        The total budget (in seconds) that the tool should
#                          spend at most for all target classes.
# D4J_SEED:                The random seed.
# D4J_TEST_MODE:           Test mode: "regression" or "error-revealing".
# D4J_DEBUG:               Run in debug mode: 0 (no) or 1 (yes).

# Check whether the D4J_DIR_TESTGEN_BIN variable is set
if [ -z "$D4J_DIR_TESTGEN_BIN" ]; then
    echo "Variable D4J_DIR_TESTGEN_BIN not set!"
    exit 1
fi

# General helper functions
source $D4J_DIR_TESTGEN_BIN/_tool.source

# The classpath to compile and run the project
project_cp=$(get_project_cp)

# Read all additional configuration parameters
add_config=$(parse_config $D4J_DIR_TESTGEN_BIN/<generator id>.config)

# Make sure the provided test mode is supported
if [ $D4J_TEST_MODE == "regression" ]; then
    ...
elif [ $D4J_TEST_MODE == "error-revealing" ]; then
    ...
else
    die "Unsupported test mode: $D4J_TEST_MODE"
fi

<<<<<<< HEAD
# Build the test-generation command
cmd="..."
=======
# The command that invokes the test generator
cmd="... $add_config"
>>>>>>> 5df714ea

# Run the test-generation command
if ! exec_cmd "$cmd"; then
    exit 1
fi<|MERGE_RESOLUTION|>--- conflicted
+++ resolved
@@ -43,13 +43,8 @@
     die "Unsupported test mode: $D4J_TEST_MODE"
 fi
 
-<<<<<<< HEAD
-# Build the test-generation command
-cmd="..."
-=======
 # The command that invokes the test generator
 cmd="... $add_config"
->>>>>>> 5df714ea
 
 # Run the test-generation command
 if ! exec_cmd "$cmd"; then
