  #!/usr/bin/env bash
  #
  # Wrapper script for Randoop
  #
  # Environment variables exported by Defects4J's gen_tests.pl script:
  # D4J_HOME:                The root directory of the used Defects4J installation.
  # D4J_FILE_TARGET_CLASSES: File that lists all target classes (one per line).
  # D4J_DIR_OUTPUT:          Directory to which the generated test suite sources
  #                          should be written (may not exist).
  # D4J_DIR_WORKDIR:         Defects4J working directory of the checked-out
  #                          project version.
  # D4J_DIR_TESTGEN_BIN:     Directory that provides all scripts and configs of
  #                          all test-generation tools (directory of this script).
  # D4J_DIR_TESTGEN_LIB:     Directory that provides the libraries of all
  #                          test-generation tools.
  # D4J_TOTAL_BUDGET:        The total budget (in seconds) that the tool should
  #                          spend at most for all target classes.
  # D4J_SEED:                The random seed.
  # D4J_TEST_MODE:           Test mode: "regression" or "error-revealing".
  # D4J_DEBUG:               Run in debug mode: 0 (no) or 1 (yes).

  # Check whether the D4J_DIR_TESTGEN_BIN variable is set
  if [ -z "$D4J_DIR_TESTGEN_BIN" ]; then
      echo "Variable D4J_DIR_TESTGEN_BIN not set!"
      exit 1
  fi

  # General helper functions
  source $D4J_DIR_TESTGEN_BIN/_tool.source

  # The classpath to compile and run the project
  project_cp=$(get_project_cp)

  # Read all additional configuration parameters
  add_config=$(parse_config $D4J_DIR_TESTGEN_BIN/randoop.config)

  # Make sure the provided test mode is supported
  if [ $D4J_TEST_MODE == "regression" ]; then
      get_relevant_classes > "$D4J_DIR_WORKDIR/classes.randoop"
      add_config="$add_config --no-error-revealing-tests=true"
  elif [ $D4J_TEST_MODE == "error-revealing" ]; then
      #get_all_classes > "$D4J_DIR_WORKDIR/classes.randoop"
      get_relevant_classes > "$D4J_DIR_WORKDIR/classes.randoop"
      add_config="$add_config --no-regression-tests=true"
  else
      die "Unsupported test mode: $D4J_TEST_MODE"
  fi

  # Name of the wrapper regression test suite
  REG_BASE_NAME=RegressionTest
  ERR_BASE_NAME=ErrorTest

<<<<<<< HEAD
  # Print Randoop version
  version=$(java -cp $D4J_DIR_TESTGEN_LIB/randoop-current.jar randoop.main.Main | head -1)
  printf "\n(%s)" "$version" >&2
  printf ".%.0s" {1..42} >&2
  printf " " >&2
=======
# Print Randoop version
version=$(java -cp $D4J_DIR_TESTGEN_LIB/randoop-current.jar randoop.main.Main | head -1)
printf "\n(%s)" "$version" >&2
printf ".%.0s" {1..expr 73 - length "$version"} >&2
printf " " >&2
>>>>>>> 5083423e

  # Build the test-generation command
  cmd="java -ea -classpath $project_cp:$D4J_DIR_TESTGEN_LIB/randoop-current.jar \
            -Xbootclasspath/a:$D4J_DIR_TESTGEN_LIB/replacecall-current.jar \
            -javaagent:$D4J_DIR_TESTGEN_LIB/replacecall-current.jar \
            -javaagent:$D4J_DIR_TESTGEN_LIB/covered-class-current.jar \
      randoop.main.Main gentests \
            --classlist=$D4J_DIR_WORKDIR/classes.randoop \
            --require-covered-classes=$D4J_FILE_TARGET_CLASSES \
            --junit-output-dir=$D4J_DIR_OUTPUT \
            --randomseed=$D4J_SEED \
            --time-limit=$D4J_TOTAL_BUDGET \
            --regression-test-basename=$REG_BASE_NAME \
            --error-test-basename=$ERR_BASE_NAME"

  # Run the test-generation command
  if ! exec_cmd "$cmd"; then
      exit 1
  fi

# Remove wrapper test suites, which are not used by Defects4J.
rm -f "$D4J_DIR_OUTPUT/${REG_BASE_NAME}.java"
rm -f "$D4J_DIR_OUTPUT/${ERR_BASE_NAME}.java"<|MERGE_RESOLUTION|>--- conflicted
+++ resolved
@@ -1,87 +1,79 @@
-  #!/usr/bin/env bash
-  #
-  # Wrapper script for Randoop
-  #
-  # Environment variables exported by Defects4J's gen_tests.pl script:
-  # D4J_HOME:                The root directory of the used Defects4J installation.
-  # D4J_FILE_TARGET_CLASSES: File that lists all target classes (one per line).
-  # D4J_DIR_OUTPUT:          Directory to which the generated test suite sources
-  #                          should be written (may not exist).
-  # D4J_DIR_WORKDIR:         Defects4J working directory of the checked-out
-  #                          project version.
-  # D4J_DIR_TESTGEN_BIN:     Directory that provides all scripts and configs of
-  #                          all test-generation tools (directory of this script).
-  # D4J_DIR_TESTGEN_LIB:     Directory that provides the libraries of all
-  #                          test-generation tools.
-  # D4J_TOTAL_BUDGET:        The total budget (in seconds) that the tool should
-  #                          spend at most for all target classes.
-  # D4J_SEED:                The random seed.
-  # D4J_TEST_MODE:           Test mode: "regression" or "error-revealing".
-  # D4J_DEBUG:               Run in debug mode: 0 (no) or 1 (yes).
+#!/usr/bin/env bash
+#
+# Wrapper script for Randoop
+#
+# Environment variables exported by Defects4J's gen_tests.pl script:
+# D4J_HOME:                The root directory of the used Defects4J installation.
+# D4J_FILE_TARGET_CLASSES: File that lists all target classes (one per line).
+# D4J_DIR_OUTPUT:          Directory to which the generated test suite sources
+#                          should be written (may not exist).
+# D4J_DIR_WORKDIR:         Defects4J working directory of the checked-out
+#                          project version.
+# D4J_DIR_TESTGEN_BIN:     Directory that provides all scripts and configs of
+#                          all test-generation tools (directory of this script).
+# D4J_DIR_TESTGEN_LIB:     Directory that provides the libraries of all
+#                          test-generation tools.
+# D4J_TOTAL_BUDGET:        The total budget (in seconds) that the tool should
+#                          spend at most for all target classes.
+# D4J_SEED:                The random seed.
+# D4J_TEST_MODE:           Test mode: "regression" or "error-revealing".
+# D4J_DEBUG:               Run in debug mode: 0 (no) or 1 (yes).
 
-  # Check whether the D4J_DIR_TESTGEN_BIN variable is set
-  if [ -z "$D4J_DIR_TESTGEN_BIN" ]; then
-      echo "Variable D4J_DIR_TESTGEN_BIN not set!"
-      exit 1
-  fi
+# Check whether the D4J_DIR_TESTGEN_BIN variable is set
+if [ -z "$D4J_DIR_TESTGEN_BIN" ]; then
+    echo "Variable D4J_DIR_TESTGEN_BIN not set!"
+    exit 1
+fi
 
-  # General helper functions
-  source $D4J_DIR_TESTGEN_BIN/_tool.source
+# General helper functions
+source $D4J_DIR_TESTGEN_BIN/_tool.source
 
-  # The classpath to compile and run the project
-  project_cp=$(get_project_cp)
+# The classpath to compile and run the project
+project_cp=$(get_project_cp)
 
-  # Read all additional configuration parameters
-  add_config=$(parse_config $D4J_DIR_TESTGEN_BIN/randoop.config)
+# Read all additional configuration parameters
+add_config=$(parse_config $D4J_DIR_TESTGEN_BIN/randoop.config)
 
-  # Make sure the provided test mode is supported
-  if [ $D4J_TEST_MODE == "regression" ]; then
-      get_relevant_classes > "$D4J_DIR_WORKDIR/classes.randoop"
-      add_config="$add_config --no-error-revealing-tests=true"
-  elif [ $D4J_TEST_MODE == "error-revealing" ]; then
-      #get_all_classes > "$D4J_DIR_WORKDIR/classes.randoop"
-      get_relevant_classes > "$D4J_DIR_WORKDIR/classes.randoop"
-      add_config="$add_config --no-regression-tests=true"
-  else
-      die "Unsupported test mode: $D4J_TEST_MODE"
-  fi
+# Make sure the provided test mode is supported
+if [ $D4J_TEST_MODE == "regression" ]; then
+    get_relevant_classes > "$D4J_DIR_WORKDIR/classes.randoop"
+    add_config="$add_config --no-error-revealing-tests=true"
+elif [ $D4J_TEST_MODE == "error-revealing" ]; then
+    #get_all_classes > "$D4J_DIR_WORKDIR/classes.randoop"
+    get_relevant_classes > "$D4J_DIR_WORKDIR/classes.randoop"
+    add_config="$add_config --no-regression-tests=true"
+else
+    die "Unsupported test mode: $D4J_TEST_MODE"
+fi
 
-  # Name of the wrapper regression test suite
-  REG_BASE_NAME=RegressionTest
-  ERR_BASE_NAME=ErrorTest
+# Name of the wrapper regression test suite
+REG_BASE_NAME=RegressionTest
+ERR_BASE_NAME=ErrorTest
 
-<<<<<<< HEAD
-  # Print Randoop version
-  version=$(java -cp $D4J_DIR_TESTGEN_LIB/randoop-current.jar randoop.main.Main | head -1)
-  printf "\n(%s)" "$version" >&2
-  printf ".%.0s" {1..42} >&2
-  printf " " >&2
-=======
 # Print Randoop version
 version=$(java -cp $D4J_DIR_TESTGEN_LIB/randoop-current.jar randoop.main.Main | head -1)
 printf "\n(%s)" "$version" >&2
 printf ".%.0s" {1..expr 73 - length "$version"} >&2
 printf " " >&2
->>>>>>> 5083423e
 
-  # Build the test-generation command
-  cmd="java -ea -classpath $project_cp:$D4J_DIR_TESTGEN_LIB/randoop-current.jar \
-            -Xbootclasspath/a:$D4J_DIR_TESTGEN_LIB/replacecall-current.jar \
-            -javaagent:$D4J_DIR_TESTGEN_LIB/replacecall-current.jar \
-            -javaagent:$D4J_DIR_TESTGEN_LIB/covered-class-current.jar \
-      randoop.main.Main gentests \
-            --classlist=$D4J_DIR_WORKDIR/classes.randoop \
-            --require-covered-classes=$D4J_FILE_TARGET_CLASSES \
-            --junit-output-dir=$D4J_DIR_OUTPUT \
-            --randomseed=$D4J_SEED \
-            --time-limit=$D4J_TOTAL_BUDGET \
-            --regression-test-basename=$REG_BASE_NAME \
-            --error-test-basename=$ERR_BASE_NAME"
+# Build the test-generation command
+cmd="java -ea -classpath $project_cp:$D4J_DIR_TESTGEN_LIB/randoop-current.jar \
+	  -Xbootclasspath/a:$D4J_DIR_TESTGEN_LIB/replacecall-current.jar \
+	  -javaagent:$D4J_DIR_TESTGEN_LIB/replacecall-current.jar \
+	  -javaagent:$D4J_DIR_TESTGEN_LIB/covered-class-current.jar \
+    randoop.main.Main gentests \
+	  --classlist=$D4J_DIR_WORKDIR/classes.randoop \
+	  --require-covered-classes=$D4J_FILE_TARGET_CLASSES \
+	  --junit-output-dir=$D4J_DIR_OUTPUT \
+	  --randomseed=$D4J_SEED \
+	  --time-limit=$D4J_TOTAL_BUDGET \
+	  --regression-test-basename=$REG_BASE_NAME \
+	  --error-test-basename=$ERR_BASE_NAME"
 
-  # Run the test-generation command
-  if ! exec_cmd "$cmd"; then
-      exit 1
-  fi
+# Run the test-generation command
+if ! exec_cmd "$cmd"; then
+    exit 1
+fi
 
 # Remove wrapper test suites, which are not used by Defects4J.
 rm -f "$D4J_DIR_OUTPUT/${REG_BASE_NAME}.java"
